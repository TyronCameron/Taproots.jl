
iters = (preorder, postorder, topdown, bottomup, traces, tracepairs)	

@testset "Traversal exact answers" begin

	to_compare = vec -> map(x -> x isa MoreFlexiTaproot ? x.data : x, collect(vec))

	@testset "preorder" begin
		collider_preorder_ans = ["The top", "Go right", "Collider", "Go left", "Loner"]
		@test all(preorder(collider) |> to_compare .== collider_preorder_ans)
	end

	@testset "postorder" begin
		collider_postorder_ans = ["Collider", "Go right", "Loner", "Go left", "The top"]
		@test all(postorder(collider) |> to_compare .== collider_postorder_ans)
	end

	@testset "topdown" begin
		collider_topdown_ans = ["The top", "Go left", "Go right", "Collider", "Loner"]
		@test all(topdown(collider) |> to_compare .== collider_topdown_ans)
	end

	@testset "bottomup" begin
		collider_bottomup_ans = ["Collider", "Loner", "Go right",  "Go left", "The top"]
		@debug bottomup(collider) |> to_compare
		@test all(bottomup(collider) |> to_compare .== collider_bottomup_ans)

		different_heights_ans = ["B", "Leaf", "A", "Top"]
<<<<<<< HEAD
		@debug "-------------------------------------------------------------"
		@debug "Left hand side = $(bottomup(different_heights) |> to_compare)"
		@debug "Right hand side = $(different_heights_ans)"
		@debug "-------------------------------------------------------------"
=======
		@info "-------------------------------------------------------------"
		@info "Left hand side = $(bottomup(different_heights) |> to_compare)"
		@info "Right hand side = $(different_heights_ans)"
		@info "-------------------------------------------------------------"
>>>>>>> f530f286
		@test all(bottomup(different_heights) |> to_compare .== different_heights_ans)
	end

	@testset "leaves" begin
		collider_leaves_ans = ["Collider", "Loner"]
		@test all(leaves(collider) |> to_compare .== collider_leaves_ans)
	end

	@testset "branches" begin
		collider_branches_ans = ["The top", "Go right", "Go left"]
		@test all(branches(collider) |> to_compare .== collider_branches_ans)
	end

	@testset "traces" begin
		collider_traces_ans = [(), (2,), (2, 1), (1,), (1, 2)]
		@test all(traces(collider) |> to_compare .== collider_traces_ans)
	end

	@testset "tracepairs" begin
		collider_tracepairs_ans = zip(traces(collider), preorder(collider)) |> collect
		@test all(tracepairs(collider) |> to_compare .== collider_tracepairs_ans)
	end

end 

@testset "Check lengths" begin 
	@testset "No revisit lengths are the same" begin 
		@test length(collect(branches(my_complex_type))) + length(collect(leaves(my_complex_type))) == length(collect(postorder(my_complex_type)))
		@test begin 
			valid = true
			for taproot in fast_examples
				lengths = []
				for iter in iters
					push!(lengths, length(collect(iter(taproot))))
				end
				valid = length(unique(lengths)) == 1
				@info "------------------------------------"
				@info "Taproot = $taproot"
				@info "Lengths = $(zip(iters, lengths) |> collect)"
				@info "------------------------------------"
				if !valid break end
			end
			valid
		end 
	end

	@testset "AllPaths (revisiting) lengths are the same" begin 
		@test length(collect(branches(my_complex_type; pathset = AllPaths))) + length(collect(leaves(my_complex_type; pathset = AllPaths))) == length(collect(postorder(my_complex_type; pathset = AllPaths)))
		@test begin 
			valid = true
			for taproot in fast_examples
				lengths = []
				for iter in iters
					push!(lengths, length(collect(iter(taproot; pathset = AllPaths))))
				end
				valid = length(unique(lengths)) == 1
<<<<<<< HEAD
				@debug "------------------------------------"
				@debug "All paths being visited. Taproot = $taproot"
				@debug "Lengths = $(zip(iters, lengths) |> collect)"
				@debug "------------------------------------"
=======
				@info "------------------------------------"
				@info "Revisit is set off explicitly. Taproot = $taproot"
				@info "Lengths = $(zip(iters, lengths) |> collect)"
				@info "------------------------------------"
>>>>>>> f530f286
				if !valid break end
			end
			valid
		end 
	end
end

@testset "Traversal has nice properties" begin
	
	@testset "No stackoverflow" begin
		ans = 20000 * 2 + 2 + 1
		@test length(preorder(deepdag) |> collect)	== ans
	end

	@info "Starting cycles. If the program hangs, that's a problem"
	@testset "Can handle cycles" begin 
		for iter in iters
			@info "Testing $iter"
			value = 0
			for (i, v) in enumerate(iter(cycle))
				value = i
				if i > 10000 break end
			end 
			@test 0 <= value <= 100 # 0 allowed for bottomup where there are no leaves
		end
	end

	@testset "Can iterate infinitely through cycles if desired" begin
		value = 0
		for (i, node) in enumerate(preorder(cycle; pathset = AllPaths))
			value = i
			if i >= 10 break end
			if i > 10000 break end
		end
		@test value == 10
	end

end<|MERGE_RESOLUTION|>--- conflicted
+++ resolved
@@ -26,17 +26,10 @@
 		@test all(bottomup(collider) |> to_compare .== collider_bottomup_ans)
 
 		different_heights_ans = ["B", "Leaf", "A", "Top"]
-<<<<<<< HEAD
 		@debug "-------------------------------------------------------------"
 		@debug "Left hand side = $(bottomup(different_heights) |> to_compare)"
 		@debug "Right hand side = $(different_heights_ans)"
 		@debug "-------------------------------------------------------------"
-=======
-		@info "-------------------------------------------------------------"
-		@info "Left hand side = $(bottomup(different_heights) |> to_compare)"
-		@info "Right hand side = $(different_heights_ans)"
-		@info "-------------------------------------------------------------"
->>>>>>> f530f286
 		@test all(bottomup(different_heights) |> to_compare .== different_heights_ans)
 	end
 
@@ -93,17 +86,10 @@
 					push!(lengths, length(collect(iter(taproot; pathset = AllPaths))))
 				end
 				valid = length(unique(lengths)) == 1
-<<<<<<< HEAD
 				@debug "------------------------------------"
 				@debug "All paths being visited. Taproot = $taproot"
 				@debug "Lengths = $(zip(iters, lengths) |> collect)"
 				@debug "------------------------------------"
-=======
-				@info "------------------------------------"
-				@info "Revisit is set off explicitly. Taproot = $taproot"
-				@info "Lengths = $(zip(iters, lengths) |> collect)"
-				@info "------------------------------------"
->>>>>>> f530f286
 				if !valid break end
 			end
 			valid
